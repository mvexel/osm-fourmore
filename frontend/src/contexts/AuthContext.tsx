--- conflicted
+++ resolved
@@ -1,8 +1,4 @@
-<<<<<<< HEAD
-import { createContext, useContext, useState, useEffect, ReactNode } from 'react'
-=======
 import { useState, useEffect, ReactNode } from 'react'
->>>>>>> 71551eed
 import { User } from '../types'
 import { AuthContext, AuthContextType } from './AuthContextObject'
 
