<<<<<<< HEAD
import { useState, useEffect } from 'react'
=======
import { useState, useEffect, useCallback, useMemo } from 'react'
>>>>>>> 71551eed
import { Link } from 'react-router-dom'
import { format, formatDistanceToNow } from 'date-fns'
import { CheckIn, CheckinStats } from '../types'
import { checkinsApi } from '../services/api'
import { getCategoryIcon, getCategoryLabel, ContactIcons, UIIcons, NavIcons } from '../utils/icons'

export function CheckIns() {
  const [checkins, setCheckins] = useState<CheckIn[]>([])
  const [loading, setLoading] = useState(true)
  const [error, setError] = useState<string | null>(null)
  const [stats, setStats] = useState<CheckinStats | null>(null)
  const [page, setPage] = useState(1)
  const [hasMore, setHasMore] = useState(true)
  const [isLoadingMore, setIsLoadingMore] = useState(false)

  const fetchCheckins = useCallback(async (pageNum = 1, reset = true) => {
    try {
      if (reset) {
        setLoading(true)
        setError(null)
      } else {
        setIsLoadingMore(true)
      }

      const response = await checkinsApi.getHistory(pageNum, 20)

      if (reset) {
        setCheckins(response.checkins)
      } else {
        setCheckins((prev) => [...prev, ...response.checkins])
      }

      setHasMore(response.checkins.length === response.per_page)
      setPage(pageNum)
    } catch (err) {
      setError('Failed to load check-ins')
      console.error('Error fetching check-ins:', err)
    } finally {
      if (reset) {
        setLoading(false)
      } else {
        setIsLoadingMore(false)
      }
    }
  }, [])

  const fetchStats = useCallback(async () => {
    try {
      const response = await checkinsApi.getStats()
      setStats(response)
    } catch (err) {
      console.error('Error fetching stats:', err)
    }
  }, [])

  useEffect(() => {
    void fetchCheckins(1, true)
    void fetchStats()
  }, [fetchCheckins, fetchStats])

  const loadMore = useCallback(() => {
    if (loading || isLoadingMore || !hasMore) {
      return
    }
    void fetchCheckins(page + 1, false)
  }, [fetchCheckins, hasMore, isLoadingMore, loading, page])

  const statsContent = useMemo(() => {
    if (!stats) {
      return null
    }

    return (
      <div className="p-4 bg-gray-50">
        <div className="grid grid-cols-2 gap-4">
          <div className="bg-white rounded-lg p-3 text-center">
            <div className="text-2xl font-bold text-primary-600">
              {stats.total_checkins}
            </div>
            <div className="text-sm text-gray-600">Total Check-ins</div>
          </div>
          <div className="bg-white rounded-lg p-3 text-center">
            <div className="text-2xl font-bold text-primary-600">
              {stats.unique_places}
            </div>
            <div className="text-sm text-gray-600">Unique Places</div>
          </div>
        </div>
        {stats.favorite_class && (
          <div className="mt-3 text-center">
            <p className="text-sm text-gray-600">
              Favorite category: <span className="font-medium">{getCategoryLabel(stats.favorite_class)}</span>
            </p>
          </div>
        )}
      </div>
    )
  }, [stats])

  const groupedCheckins = useMemo(() => {
    const groups = checkins.reduce<Record<string, CheckIn[]>>((acc, checkin) => {
      const date = format(new Date(checkin.created_at), 'yyyy-MM-dd')
      if (!acc[date]) {
        acc[date] = []
      }
      acc[date].push(checkin)
      return acc
    }, {})

    return Object.entries(groups)
  }, [checkins])

  return (
    <div className="pb-20">
      {/* Header */}
      <div className="sticky top-0 bg-white border-b border-gray-200 p-4">
        <h1 className="text-xl font-semibold text-gray-900">Your Check-ins</h1>
      </div>

      {/* Stats */}
      {statsContent}

      {/* Content */}
      <div className="p-4">
        {loading && checkins.length === 0 ? (
          <div className="flex justify-center py-8">
            <svg className="animate-spin h-8 w-8 text-primary-600" xmlns="http://www.w3.org/2000/svg" fill="none" viewBox="0 0 24 24">
              <circle className="opacity-25" cx="12" cy="12" r="10" stroke="currentColor" strokeWidth="4"></circle>
              <path className="opacity-75" fill="currentColor" d="M4 12a8 8 0 018-8V0C5.373 0 0 5.373 0 12h4zm2 5.291A7.962 7.962 0 014 12H0c0 3.042 1.135 5.824 3 7.938l3-2.647z"></path>
            </svg>
          </div>
        ) : error ? (
          <div className="text-center py-8">
            <div className="text-gray-600 mb-4">{UIIcons.error({ size: 48 })}</div>
            <p className="text-gray-600 mb-4">{error}</p>
            <button
              onClick={() => void fetchCheckins(1, true)}
              className="px-4 py-2 bg-primary-600 text-white rounded-md hover:bg-primary-700 transition-colors"
            >
              Try Again
            </button>
          </div>
        ) : checkins.length === 0 ? (
          <div className="text-center py-12">
            <div className="flex justify-center text-gray-600 mb-4">{NavIcons.nearby({ size: 56 })}</div>
            <h3 className="text-lg font-medium text-gray-900 mb-2">No check-ins yet</h3>
            <p className="text-gray-600 mb-6">
              Start exploring and checking in to places around you!
            </p>
            <Link
              to="/nearby"
              className="inline-block px-6 py-3 bg-primary-600 text-white rounded-lg hover:bg-primary-700 transition-colors"
            >
              Find Nearby Places
            </Link>
          </div>
        ) : (
          <div className="space-y-4">
            {/* Group by date */}
            {groupedCheckins.map(([date, dayCheckins]) => (
              <div key={date}>
                <h3 className="text-sm font-medium text-gray-500 mb-3 sticky top-16 bg-white py-1">
                  {format(new Date(date), 'EEEE, MMMM d, yyyy')}
                </h3>
                <div className="space-y-3">
                  {dayCheckins.map((checkin) => (
                    <div key={checkin.id} className="bg-white border border-gray-200 rounded-lg p-4">
                      <div className="flex items-start space-x-3">
                        <div className="text-gray-600">
                          {getCategoryIcon(checkin.poi.class || checkin.poi.category || 'misc', { size: 24 })}
                        </div>
                        <div className="flex-1">
                          <div className="flex items-center justify-between">
                            <Link
                              to={`/places/${checkin.poi.id}`}
                              className="font-medium text-gray-900 hover:text-primary-600 transition-colors"
                            >
                              {checkin.poi.name || 'Unnamed Location'}
                            </Link>
                            <span className="text-xs text-gray-500">
                              {format(new Date(checkin.created_at), 'h:mm a')}
                            </span>
                          </div>

                          <p className="text-sm text-gray-600">
                            {getCategoryLabel(checkin.poi.class || checkin.poi.category)}
                          </p>

                          {checkin.poi.address && (
                            <p className="text-sm text-gray-500 line-clamp-1 flex items-center gap-1">
                              <span className="text-gray-400">{ContactIcons.location({ size: 14 })}</span>
                              {checkin.poi.address}
                            </p>
                          )}

                          {checkin.comment && (
                            <div className="mt-2 p-2 bg-gray-50 rounded text-sm text-gray-700">
                              <q className="italic text-gray-700">{checkin.comment}</q>
                            </div>
                          )}

                          <div className="mt-2 flex items-center justify-between">
                            <span className="text-xs text-gray-400">
                              {formatDistanceToNow(new Date(checkin.created_at), { addSuffix: true })}
                            </span>
                            <a
                              href={`https://www.openstreetmap.org/?mlat=${checkin.poi.lat}&mlon=${checkin.poi.lon}&zoom=18`}
                              target="_blank"
                              rel="noopener noreferrer"
                              className="text-xs text-primary-600 hover:underline inline-flex items-center gap-1"
                            >
                              <span className="text-gray-400">{ContactIcons.map({ size: 12 })}</span>
                              View on Map
                            </a>
                          </div>
                        </div>
                      </div>
                    </div>
                  ))}
                </div>
              </div>
            ))}

            {/* Load More */}
            {hasMore && (
              <div className="text-center pt-4">
                <button
                  onClick={loadMore}
                  disabled={isLoadingMore}
                  className="px-6 py-2 bg-gray-100 text-gray-700 rounded-md hover:bg-gray-200 disabled:opacity-50 transition-colors"
                >
                  {isLoadingMore ? 'Loading...' : 'Load More'}
                </button>
              </div>
            )}
          </div>
        )}
      </div>
    </div>
  )
}<|MERGE_RESOLUTION|>--- conflicted
+++ resolved
@@ -1,8 +1,4 @@
-<<<<<<< HEAD
-import { useState, useEffect } from 'react'
-=======
 import { useState, useEffect, useCallback, useMemo } from 'react'
->>>>>>> 71551eed
 import { Link } from 'react-router-dom'
 import { format, formatDistanceToNow } from 'date-fns'
 import { CheckIn, CheckinStats } from '../types'
