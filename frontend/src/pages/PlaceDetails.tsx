<<<<<<< HEAD
import { useState, useEffect } from 'react'
=======
import { useState, useEffect, useCallback } from 'react'
>>>>>>> 71551eed
import { useParams, useNavigate } from 'react-router-dom'
import { POI, Quest } from '../types'
import { placesApi, checkinsApi, questsApi } from '../services/api'
import { useGeolocation } from '../hooks/useGeolocation'
import { OSMContribution } from '../components/OSMContribution'
import { QuestDialog } from '../components/QuestDialog'
import { LocationMap } from '../components/LocationMap'
import { getCategoryIcon, getCategoryLabel, ContactIcons, UIIcons } from '../utils/icons'

export function PlaceDetails() {
  const { osmType, osmId } = useParams<{ osmType: string; osmId: string }>()
  const navigate = useNavigate()
  const { latitude, longitude } = useGeolocation()
  const [poi, setPoi] = useState<POI | null>(null)
  const [loading, setLoading] = useState(true)
  const [error, setError] = useState<string | null>(null)
  const [checkinLoading, setCheckinLoading] = useState(false)
  const [comment, setComment] = useState('')
  const [showCheckInForm, setShowCheckInForm] = useState(false)
  const [osmContributionExpanded, setOsmContributionExpanded] = useState(false)
  const [justCheckedIn, setJustCheckedIn] = useState(false)
  const [quests, setQuests] = useState<Quest[]>([])
  const [showQuestDialog, setShowQuestDialog] = useState(false)
  const [loadingQuests, setLoadingQuests] = useState(false)

  const fetchPlaceDetails = useCallback(async (type: string, id: number) => {
    try {
      setLoading(true)
      setError(null)
      console.log(`Fetching place details for ${type}/${id}`)
      const poiData = await placesApi.getDetails(type, id)
      setPoi(poiData)
    } catch (err) {
      setError('Failed to load place details')
      console.error('Error fetching place details:', err)
    } finally {
      setLoading(false)
    }
  }, [])

  useEffect(() => {
    if (osmType && osmId) {
      void fetchPlaceDetails(osmType, Number(osmId))
    }
  }, [fetchPlaceDetails, osmType, osmId])

  const fetchApplicableQuests = async () => {
    if (!poi) return

    try {
      setLoadingQuests(true)
      console.log(`Fetching applicable quests for ${poi.osm_type}/${poi.osm_id}`)
      const result = await questsApi.getApplicable(poi.osm_type, poi.osm_id)
      console.log(`Found ${result.quests.length} applicable quests`)
      setQuests(result.quests)

      if (result.quests.length > 0) {
        setShowQuestDialog(true)
      } else {
        setOsmContributionExpanded(true)
      }
    } catch (err) {
      console.error('Failed to fetch quests:', err)
      setOsmContributionExpanded(true)
    } finally {
      setLoadingQuests(false)
    }
  }

  const handleCheckIn = async () => {
    if (!poi || !osmType || !osmId) return

    try {
      setCheckinLoading(true)

      await checkinsApi.create({
        poi_osm_type: poi.osm_type,
        poi_osm_id: poi.osm_id,
        comment: comment.trim() || undefined,
        user_lat: latitude || undefined,
        user_lon: longitude || undefined,
      })

      setJustCheckedIn(true)
      setShowCheckInForm(false)

      // Reload POI details to get updated is_checked_in status
      console.log('Check-in successful, reloading POI details')
      await fetchPlaceDetails(osmType, Number(osmId))

      // Now fetch applicable quests
      console.log('Fetching quests')
      await fetchApplicableQuests()
    } catch (err) {
      console.error('Check-in failed:', err)
      alert('Check-in failed. Please try again.')
    } finally {
      setCheckinLoading(false)
    }
  }

  if (loading) {
    return (
      <div className="flex justify-center items-center min-h-96">
        <svg className="animate-spin h-8 w-8 text-primary-600" xmlns="http://www.w3.org/2000/svg" fill="none" viewBox="0 0 24 24">
          <circle className="opacity-25" cx="12" cy="12" r="10" stroke="currentColor" strokeWidth="4"></circle>
          <path className="opacity-75" fill="currentColor" d="M4 12a8 8 0 018-8V0C5.373 0 0 5.373 0 12h4zm2 5.291A7.962 7.962 0 014 12H0c0 3.042 1.135 5.824 3 7.938l3-2.647z"></path>
        </svg>
      </div>
    )
  }

  if (error || !poi) {
    return (
      <div className="text-center p-6">
        <div className="text-gray-600 mb-4">{UIIcons.error({ size: 56 })}</div>
        <h2 className="text-lg font-semibold text-gray-900 mb-2">
          {error || 'Place not found'}
        </h2>
        <button
          onClick={() => navigate(-1)}
          className="px-4 py-2 bg-primary-600 text-white rounded-md hover:bg-primary-700 transition-colors"
        >
          Go Back
        </button>
      </div>
    )
  }

  return (
    <div className="pb-20">
      {/* Header */}
      <div className="sticky top-0 bg-white border-b border-gray-200 p-4">
        <div className="flex items-center space-x-3">
          <button
            onClick={() => navigate(-1)}
            className="p-2 -ml-2 text-gray-600 hover:text-gray-900"
          >
            <svg className="w-5 h-5" fill="none" stroke="currentColor" viewBox="0 0 24 24">
              <path strokeLinecap="round" strokeLinejoin="round" strokeWidth={2} d="M15 19l-7-7 7-7" />
            </svg>
          </button>
          <h1 className="text-lg font-semibold text-gray-900 line-clamp-1">Place Details
          </h1>
        </div>
      </div>

      {/* Content */}
      <div className="p-4 space-y-6">
        {/* Place Info */}
        <div className="space-y-4">
          <div className="flex items-start space-x-3">
            <div className="text-gray-600">{getCategoryIcon(poi.class || poi.category || 'misc', { size: 28 })}</div>
            <div className="flex-1">
              <h2 className="text-xl font-semibold text-gray-900">
                {poi.name || 'Unnamed Location'}
              </h2>
              <p className="text-gray-600">
                {getCategoryLabel(poi.class || poi.category)}
              </p>
            </div>
          </div>

          {poi.address && (
            <div className="flex items-start space-x-3">
              <span className="text-gray-400 mt-1">{ContactIcons.location({ size: 18 })}</span>
              <p className="text-gray-700">{poi.address}</p>
            </div>
          )}

          {poi.phone && (
            <div className="flex items-center space-x-3">
              <span className="text-gray-400">{ContactIcons.phone({ size: 18 })}</span>
              <a
                href={`tel:${poi.phone}`}
                className="text-primary-600 hover:underline"
              >
                {poi.phone}
              </a>
            </div>
          )}

          {poi.website && (
            <div className="flex items-center space-x-3">
              <span className="text-gray-400">{ContactIcons.website({ size: 18 })}</span>
              <a
                href={poi.website}
                target="_blank"
                rel="noopener noreferrer"
                className="text-primary-600 hover:underline"
              >
                Visit Website
              </a>
            </div>
          )}

          {poi.opening_hours && (
            <div className="flex items-start space-x-3">
              <span className="text-gray-400 mt-1">{ContactIcons.hours({ size: 18 })}</span>
              <p className="text-gray-700">{poi.opening_hours}</p>
            </div>
          )}
        </div>

        {/* Interactive Map */}
        <LocationMap lat={poi.lat} lon={poi.lon} name={poi.name} showUserLocation={true} />

        {/* View on Map Link */}
        <div className="space-y-4">
          <div className="flex items-center space-x-3">
            <span className="text-gray-400">{ContactIcons.map({ size: 18 })}</span>
            <a
              href={`https://www.openstreetmap.org/?mlat=${poi.lat}&mlon=${poi.lon}&zoom=18`}
              target="_blank"
              rel="noopener noreferrer"
              className="text-primary-600 hover:underline"
            >
              View on OpenStreetMap
            </a>
          </div>
        </div>

        {/* OSM Contribution Section - only show if just checked in */}
        {justCheckedIn && (
          <OSMContribution
            osmType={poi.osm_type}
            osmId={poi.osm_id}
            tags={poi.tags}
            isExpanded={osmContributionExpanded}
            onToggleExpanded={setOsmContributionExpanded}
          />
        )}

        {/* Success Message */}
        {justCheckedIn && (
          <div className="p-4 bg-green-50 border border-green-200 rounded-lg">
            <div className="flex items-center gap-2 text-green-800">
              {UIIcons.checked_in({ size: 20 })}
              <span className="font-medium">Checked in successfully!</span>
            </div>
          </div>
        )}

        {/* Quest Loading Indicator */}
        {loadingQuests && (
          <div className="p-4 bg-blue-50 border border-blue-200 rounded-lg">
            <div className="flex items-center gap-3 text-blue-800">
              <svg className="animate-spin h-5 w-5" xmlns="http://www.w3.org/2000/svg" fill="none" viewBox="0 0 24 24">
                <circle className="opacity-25" cx="12" cy="12" r="10" stroke="currentColor" strokeWidth="4"></circle>
                <path className="opacity-75" fill="currentColor" d="M4 12a8 8 0 018-8V0C5.373 0 0 5.373 0 12h4zm2 5.291A7.962 7.962 0 014 12H0c0 3.042 1.135 5.824 3 7.938l3-2.647z"></path>
              </svg>
              <span>Looking for quests you can complete...</span>
            </div>
          </div>
        )}

        {/* Check-in Section */}
        <div className="border-t border-gray-200 pt-6">
          {!showCheckInForm && !justCheckedIn ? (
            <button
              onClick={() => setShowCheckInForm(true)}
              className="w-full py-3 bg-primary-600 text-white rounded-lg hover:bg-primary-700 transition-colors font-medium"
            >
              Check In Here
            </button>
          ) : showCheckInForm ? (
            <div className="space-y-4">
              <h3 className="text-lg font-medium text-gray-900">Check In</h3>

              <div>
                <label className="block text-sm font-medium text-gray-700 mb-2">
                  Add a comment (optional)
                </label>
                <textarea
                  value={comment}
                  onChange={(e) => setComment(e.target.value)}
                  placeholder="How was your visit? Any tips for other visitors?"
                  className="w-full px-3 py-2 border border-gray-300 rounded-md focus:outline-none focus:ring-2 focus:ring-primary-500 focus:border-primary-500"
                  rows={3}
                  maxLength={500}
                />
                <p className="text-xs text-gray-500 mt-1">
                  {comment.length}/500 characters
                </p>
              </div>

              <div className="flex space-x-3">
                <button
                  onClick={() => setShowCheckInForm(false)}
                  className="flex-1 py-2 px-4 border border-gray-300 text-gray-700 rounded-md hover:bg-gray-50 transition-colors"
                  disabled={checkinLoading}
                >
                  Cancel
                </button>
                <button
                  onClick={handleCheckIn}
                  disabled={checkinLoading || loadingQuests}
                  className="flex-1 py-2 px-4 bg-primary-600 text-white rounded-md hover:bg-primary-700 disabled:opacity-50 transition-colors"
                >
                  {checkinLoading ? 'Checking in...' : 'Check In'}
                </button>
              </div>
            </div>
          ) : null}
        </div>
      </div>

      {/* Quest Dialog */}
      {showQuestDialog && quests.length > 0 && (
        <QuestDialog
          osmType={poi.osm_type}
          osmId={poi.osm_id}
          quests={quests}
          onClose={() => {
            setShowQuestDialog(false)
            setOsmContributionExpanded(true)
          }}
          onComplete={() => {
            setQuests([])
          }}
        />
      )}
    </div>
  )
}<|MERGE_RESOLUTION|>--- conflicted
+++ resolved
@@ -1,8 +1,4 @@
-<<<<<<< HEAD
-import { useState, useEffect } from 'react'
-=======
 import { useState, useEffect, useCallback } from 'react'
->>>>>>> 71551eed
 import { useParams, useNavigate } from 'react-router-dom'
 import { POI, Quest } from '../types'
 import { placesApi, checkinsApi, questsApi } from '../services/api'
