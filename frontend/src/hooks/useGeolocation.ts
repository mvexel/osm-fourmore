--- conflicted
+++ resolved
@@ -75,28 +75,10 @@
           loading: false,
         })
       },
-<<<<<<< HEAD
-      (error) => {
-        let errorMessage = 'Unable to get your location'
-
-        switch (error.code) {
-          case error.PERMISSION_DENIED:
-            errorMessage = 'Location access was denied'
-            break
-          case error.POSITION_UNAVAILABLE:
-            errorMessage = 'Location information is unavailable'
-            break
-          case error.TIMEOUT:
-            errorMessage = 'Location request timed out'
-            break
-        }
-
-=======
       () => {
->>>>>>> 71551eed
         setState(prev => ({
           ...prev,
-          error: errorMessage,
+          error: 'Unable to get your location',
           loading: false,
         }))
       },
