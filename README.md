# FourMore

I have been a Swarm (née Foursquare) user since 2011. I love to go back in time and see places I have visited.

I also love OpenStreetMap, it's the best map of the world, but more than anything else, it's an amazing community of mapmakers.

So this project is an effort to bring the two together. A private & non-social check-in app that uses OSM as its source for points of interest to look up, and encourages users to add information to OSM while they are out and about. It also has a "life log" that lets you go back in time. It requires OSM sign in through OAuth2. 

Eventually perhaps mobile apps? Expo / React native? I know nothing about this stuff

You can access the mvp at https://fourmore.osm.lol/

Please do report ideas and bugs and help out if you can

Cheers
Martijn

<<<<<<< HEAD
- **Integrated Pipeline**: OSM data processing built into backend container
- **Python API**: FastAPI backend with OSM OAuth2, spatial queries, check-ins, user management
- **React Frontend**: Mobile-first web app with nearby places, check-in flow, and life log
- **Docker Deployment**: Production-ready containers with automated data loading

## 🚀 Quick Start (Simplified MVP)

### Prerequisites
- Docker (for database)
- Python 3.8+ (for backend)
- Node.js 16+ (for frontend)
- ngrok (for public access)

### Run Locally

1. **Start everything:**
   ```bash
   ./start.sh
   ```

2. **Or start services manually:**
   ```bash
   # Start database
   docker compose up -d

   # Start backend
   cd backend
   python3 -m venv venv
   source venv/bin/activate
   pip install -r requirements.txt
   export DATABASE_URL="postgresql://fourmore:fourmore_dev_password@localhost:5432/fourmore"
   python -m uvicorn app.main:app --reload

   # Start frontend (in another terminal)
   cd frontend
   npm install
   npm run dev
   ```

### Expose with ngrok

```bash
# Backend
ngrok http 8000

# Frontend
ngrok http 5173
```

### URLs
- **Frontend:** http://localhost:5173
- **Backend:** http://localhost:8000
- **Database:** localhost:5432

### Environment Variables

The app expects these environment variables (defaults provided for local dev):

- `DATABASE_URL` - PostgreSQL connection string
- `REDIS_URL` - Redis connection string (optional)
- `JWT_SECRET` - Secret for JWT tokens
- `ENVIRONMENT` - Set to "development" for local

### Stopping

Press `Ctrl+C` in the terminal running `./start.sh`, or:

```bash
docker compose down
```

## 📖 Documentation

- [**SETUP.md**](SETUP.md) - Complete setup and development guide
- [**Architecture Overview**](#architecture) - How everything works together

## Architecture

```
┌─── Integrated Backend Container ────┐    ┌─── Frontend ────┐
│ • FastAPI + OSM Pipeline            │    │ • React + TS    │
│ • OSM data processing (pyosmium)    │────│ • Mobile-first  │
│ • PostgreSQL + PostGIS              │    │ • List-based UI │
│ • OSM OAuth2 + Spatial queries      │    │ • Life log      │
│ • Automated Utah data loading       │    │ • Docker Nginx  │
└──────────────────────────────────────┘    └─────────────────┘
```

### Core Features
- 📍 **Nearby Places**: Discover POIs from OpenStreetMap data
- ✅ **Check-ins**: Simple check-in flow with optional comments
- 📖 **Life Log**: Personal timeline of all your check-ins
- 🔐 **OSM Login**: Secure OAuth2 authentication with OpenStreetMap
- 🗺️ **View on Map**: Quick links to see places on OpenStreetMap
- 🏔️ **Utah Data**: Pre-loaded Utah POI database for testing

### Tech Stack
- **Backend**: FastAPI, SQLAlchemy, pyosmium, JWT auth
- **Frontend**: React, TypeScript, Tailwind CSS, Nginx
- **Database**: PostgreSQL + PostGIS
- **Deployment**: Docker Compose, automated SSL, data loading

### Simple Setup
Just databases + local development + ngrok for public access. No complex deployment needed for MVP.
=======

Note on coding: I suck at front end / react so I had a lot of help from Claude Code for that part. I think that's fine, but the result is a little boring looking.
>>>>>>> 71551eed
<|MERGE_RESOLUTION|>--- conflicted
+++ resolved
@@ -15,112 +15,5 @@
 Cheers
 Martijn
 
-<<<<<<< HEAD
-- **Integrated Pipeline**: OSM data processing built into backend container
-- **Python API**: FastAPI backend with OSM OAuth2, spatial queries, check-ins, user management
-- **React Frontend**: Mobile-first web app with nearby places, check-in flow, and life log
-- **Docker Deployment**: Production-ready containers with automated data loading
 
-## 🚀 Quick Start (Simplified MVP)
-
-### Prerequisites
-- Docker (for database)
-- Python 3.8+ (for backend)
-- Node.js 16+ (for frontend)
-- ngrok (for public access)
-
-### Run Locally
-
-1. **Start everything:**
-   ```bash
-   ./start.sh
-   ```
-
-2. **Or start services manually:**
-   ```bash
-   # Start database
-   docker compose up -d
-
-   # Start backend
-   cd backend
-   python3 -m venv venv
-   source venv/bin/activate
-   pip install -r requirements.txt
-   export DATABASE_URL="postgresql://fourmore:fourmore_dev_password@localhost:5432/fourmore"
-   python -m uvicorn app.main:app --reload
-
-   # Start frontend (in another terminal)
-   cd frontend
-   npm install
-   npm run dev
-   ```
-
-### Expose with ngrok
-
-```bash
-# Backend
-ngrok http 8000
-
-# Frontend
-ngrok http 5173
-```
-
-### URLs
-- **Frontend:** http://localhost:5173
-- **Backend:** http://localhost:8000
-- **Database:** localhost:5432
-
-### Environment Variables
-
-The app expects these environment variables (defaults provided for local dev):
-
-- `DATABASE_URL` - PostgreSQL connection string
-- `REDIS_URL` - Redis connection string (optional)
-- `JWT_SECRET` - Secret for JWT tokens
-- `ENVIRONMENT` - Set to "development" for local
-
-### Stopping
-
-Press `Ctrl+C` in the terminal running `./start.sh`, or:
-
-```bash
-docker compose down
-```
-
-## 📖 Documentation
-
-- [**SETUP.md**](SETUP.md) - Complete setup and development guide
-- [**Architecture Overview**](#architecture) - How everything works together
-
-## Architecture
-
-```
-┌─── Integrated Backend Container ────┐    ┌─── Frontend ────┐
-│ • FastAPI + OSM Pipeline            │    │ • React + TS    │
-│ • OSM data processing (pyosmium)    │────│ • Mobile-first  │
-│ • PostgreSQL + PostGIS              │    │ • List-based UI │
-│ • OSM OAuth2 + Spatial queries      │    │ • Life log      │
-│ • Automated Utah data loading       │    │ • Docker Nginx  │
-└──────────────────────────────────────┘    └─────────────────┘
-```
-
-### Core Features
-- 📍 **Nearby Places**: Discover POIs from OpenStreetMap data
-- ✅ **Check-ins**: Simple check-in flow with optional comments
-- 📖 **Life Log**: Personal timeline of all your check-ins
-- 🔐 **OSM Login**: Secure OAuth2 authentication with OpenStreetMap
-- 🗺️ **View on Map**: Quick links to see places on OpenStreetMap
-- 🏔️ **Utah Data**: Pre-loaded Utah POI database for testing
-
-### Tech Stack
-- **Backend**: FastAPI, SQLAlchemy, pyosmium, JWT auth
-- **Frontend**: React, TypeScript, Tailwind CSS, Nginx
-- **Database**: PostgreSQL + PostGIS
-- **Deployment**: Docker Compose, automated SSL, data loading
-
-### Simple Setup
-Just databases + local development + ngrok for public access. No complex deployment needed for MVP.
-=======
-
-Note on coding: I suck at front end / react so I had a lot of help from Claude Code for that part. I think that's fine, but the result is a little boring looking.
->>>>>>> 71551eed
+Note on coding: I suck at front end / react so I had a lot of help from Claude Code for that part. I think that's fine, but the result is a little boring looking.